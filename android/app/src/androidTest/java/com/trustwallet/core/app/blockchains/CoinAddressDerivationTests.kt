--- conflicted
+++ resolved
@@ -40,11 +40,7 @@
         CALLISTO -> assertEquals("0x3E6FFC80745E6669135a76F4A7ce6BCF02436e04", address)
         DASH -> assertEquals("XqHiz8EXYbTAtBEYs4pWTHh7ipEDQcNQeT", address)
         DIGIBYTE -> assertEquals("dgb1qtjgmerfqwdffyf8ghcrkgy52cghsqptynmyswu", address)
-<<<<<<< HEAD
-        ETHEREUM, SMARTCHAIN, POLYGON, OPTIMISM, ARBITRUM, ECOCHAIN, AVALANCHECCHAIN -> assertEquals("0x8f348F300873Fd5DA36950B2aC75a26584584feE", address)
-=======
         ETHEREUM, SMARTCHAIN, POLYGON, OPTIMISM, ARBITRUM, ECOCHAIN, AVALANCHECCHAIN, XDAI -> assertEquals("0x8f348F300873Fd5DA36950B2aC75a26584584feE", address)
->>>>>>> 2f4a0dcb
         ETHEREUMCLASSIC -> assertEquals("0x078bA3228F3E6C08bEEac9A005de0b7e7089aD1c", address)
         GOCHAIN -> assertEquals("0x5940ce4A14210d4Ccd0ac206CE92F21828016aC2", address)
         GROESTLCOIN -> assertEquals("grs1qexwmshts5pdpeqglkl39zyl6693tmfwp0cue4j", address)
